--- conflicted
+++ resolved
@@ -93,7 +93,6 @@
         if self.konflux_db:
             self.konflux_db.bind(KonfluxBuildRecord)
 
-<<<<<<< HEAD
     def _collect_repo_arch_combinations(self, metas: List[ImageMetadata]) -> Set[Tuple[str, str]]:
         """
         Collect specific (repository, architecture) combinations needed across all images.
@@ -153,9 +152,7 @@
             self._logger.warning(f"Repository cache warming encountered errors: {e}")
             # Continue execution - fallback to on-demand loading
 
-=======
     @start_as_current_span_async(TRACER, "rebase.rebase_to")
->>>>>>> 7f82935b
     async def rebase_to(
         self,
         metadata: ImageMetadata,
