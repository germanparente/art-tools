--- conflicted
+++ resolved
@@ -128,12 +128,8 @@
         self.loaded_repos: dict[str, Repodata] = {}
         self.logger = logger or logutil.get_logger(__name__)
 
-<<<<<<< HEAD
+    @start_as_current_span_async(TRACER, "lockfile.load_repos")
     async def load_repos(self, requested_repos: set[str], arch: str):
-=======
-    @start_as_current_span_async(TRACER, "lockfile.load_repos")
-    async def _load_repos(self, requested_repos: set[str], arch: str):
->>>>>>> 7f82935b
         """
         Load repodata for the given repositories and architecture.
 
@@ -238,9 +234,6 @@
         Returns:
             dict[str, list[RpmInfo]]: Mapping of architecture to resolved RPM metadata.
         """
-<<<<<<< HEAD
-        await asyncio.gather(*(self.load_repos(repositories, arch) for arch in arches))
-=======
         current_span = trace.get_current_span()
         current_span.set_attribute("lockfile.arches", ",".join(arches))
         current_span.set_attribute("lockfile.repositories", ",".join(sorted(repositories)))
@@ -248,7 +241,6 @@
         current_span.set_attribute("lockfile.arch_count", len(arches))
 
         await asyncio.gather(*(self._load_repos(repositories, arch) for arch in arches))
->>>>>>> 7f82935b
 
         results = await asyncio.gather(
             *[
