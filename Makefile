.PHONY: venv tox lint test

venv:
	uv venv --python 3.11
<<<<<<< HEAD
	uv self update || : # ignoring errors in case uv was package-manager installed
=======
>>>>>>> 3d27ac39
	./install.sh
	uv pip install -r doozer/requirements-dev.txt -r pyartcd/requirements-dev.txt -r ocp-build-data-validator/requirements-dev.txt
	cd elliott && uv pip install '.[tests]'

lint:
	./.venv/bin/python -m flake8

unit:
	./.venv/bin/python -m pytest --verbose --color=yes artcommon/tests/
	./.venv/bin/python -m pytest --verbose --color=yes doozer/tests/
	./.venv/bin/python -m pytest --verbose --color=yes elliott/tests/
	./.venv/bin/python -m pytest --verbose --color=yes pyartcd/tests/
	./.venv/bin/python -m pytest --verbose --color=yes ocp-build-data-validator/tests/

test: lint unit<|MERGE_RESOLUTION|>--- conflicted
+++ resolved
@@ -2,10 +2,6 @@
 
 venv:
 	uv venv --python 3.11
-<<<<<<< HEAD
-	uv self update || : # ignoring errors in case uv was package-manager installed
-=======
->>>>>>> 3d27ac39
 	./install.sh
 	uv pip install -r doozer/requirements-dev.txt -r pyartcd/requirements-dev.txt -r ocp-build-data-validator/requirements-dev.txt
 	cd elliott && uv pip install '.[tests]'
